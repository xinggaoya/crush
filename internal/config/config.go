--- conflicted
+++ resolved
@@ -8,11 +8,7 @@
 	"maps"
 	"os"
 	"path/filepath"
-<<<<<<< HEAD
 	"slices"
-=======
-	"runtime"
->>>>>>> f0571f5f
 	"strings"
 	"sync"
 
@@ -214,14 +210,8 @@
 	if cfg.Options.Debug {
 		defaultLevel = slog.LevelDebug
 	}
-<<<<<<< HEAD
 	if os.Getenv("CRUSH_DEV_DEBUG") == "true" {
 		loggingFile := fmt.Sprintf("%s/%s", cfg.Options.DataDirectory, "debug.log")
-=======
-	if os.Getenv("OPENCODE_DEV_DEBUG") == "true" {
-		loggingFile := fmt.Sprintf("%s/%s", cfg.Data.Directory, "debug.log")
-		messagesPath := fmt.Sprintf("%s/%s", cfg.Data.Directory, "messages")
->>>>>>> f0571f5f
 
 		// if file does not exist create it
 		if _, err := os.Stat(loggingFile); os.IsNotExist(err) {
@@ -232,6 +222,8 @@
 				return cfg, fmt.Errorf("failed to create log file: %w", err)
 			}
 		}
+
+		messagesPath := fmt.Sprintf("%s/%s", cfg.Options.DataDirectory, "messages")
 
 		if _, err := os.Stat(messagesPath); os.IsNotExist(err) {
 			if err := os.MkdirAll(messagesPath, 0o756); err != nil {
@@ -397,19 +389,9 @@
 	return nil
 }
 
-<<<<<<< HEAD
 func mergeProviderConfig(p provider.InferenceProvider, base, other ProviderConfig) ProviderConfig {
 	if other.APIKey != "" {
 		base.APIKey = other.APIKey
-=======
-// setProviderDefaults configures LLM provider defaults based on provider provided by
-// environment variables and configuration file.
-func setProviderDefaults() {
-	// Set all API keys we can find in the environment
-	// Note: Viper does not default if the json apiKey is ""
-	if apiKey := os.Getenv("ANTHROPIC_API_KEY"); apiKey != "" {
-		viper.SetDefault("providers.anthropic.apiKey", apiKey)
->>>>>>> f0571f5f
 	}
 	// Only change these options if the provider is not a known provider
 	if !slices.Contains(provider.KnownProviders(), p) {
@@ -488,7 +470,6 @@
 			base.Models.Small = cfg.Models.Small
 		}
 	}
-<<<<<<< HEAD
 }
 
 func mergeOptions(base, global, local *Config) {
@@ -505,34 +486,6 @@
 		if other.TUI.CompactMode {
 			baseOptions.TUI.CompactMode = other.TUI.CompactMode
 		}
-=======
-	if apiKey, err := LoadGitHubToken(); err == nil && apiKey != "" {
-		viper.SetDefault("providers.copilot.apiKey", apiKey)
-		if viper.GetString("providers.copilot.apiKey") == "" {
-			viper.Set("providers.copilot.apiKey", apiKey)
-		}
-	}
-
-	// Use this order to set the default models
-	// 1. Copilot
-	// 2. Anthropic
-	// 3. OpenAI
-	// 4. Google Gemini
-	// 5. Groq
-	// 6. OpenRouter
-	// 7. AWS Bedrock
-	// 8. Azure
-	// 9. Google Cloud VertexAI
-
-	// copilot configuration
-	if key := viper.GetString("providers.copilot.apiKey"); strings.TrimSpace(key) != "" {
-		viper.SetDefault("agents.coder.model", models.CopilotGPT4o)
-		viper.SetDefault("agents.summarizer.model", models.CopilotGPT4o)
-		viper.SetDefault("agents.task.model", models.CopilotGPT4o)
-		viper.SetDefault("agents.title.model", models.CopilotGPT4o)
-		return
-	}
->>>>>>> f0571f5f
 
 		if other.Debug {
 			baseOptions.Debug = other.Debug
@@ -916,7 +869,6 @@
 	return Model{}
 }
 
-<<<<<<< HEAD
 // GetAgentEffectiveMaxTokens returns the effective max tokens for an agent,
 // considering any overrides from the preferred model configuration
 func GetAgentEffectiveMaxTokens(agentID AgentID) int64 {
@@ -925,20 +877,6 @@
 	if !ok {
 		logging.Error("Agent not found", "agent_id", agentID)
 		return 0
-=======
-func hasCopilotCredentials() bool {
-	// Check for explicit Copilot parameters
-	if token, _ := LoadGitHubToken(); token != "" {
-		return true
-	}
-	return false
-}
-
-// readConfig handles the result of reading a configuration file.
-func readConfig(err error) error {
-	if err == nil {
-		return nil
->>>>>>> f0571f5f
 	}
 
 	var preferredModel PreferredModel
@@ -977,7 +915,6 @@
 		return ProviderConfig{}
 	}
 
-<<<<<<< HEAD
 	var model PreferredModel
 	switch agent.Model {
 	case LargeModel:
@@ -988,19 +925,6 @@
 		logging.Warn("Unknown model type for agent", "agent_id", agentID, "model_type", agent.Model)
 		model = cfg.Models.Large // Fallback to large model
 	}
-=======
-// It validates model IDs and providers, ensuring they are supported.
-func validateAgent(cfg *Config, name AgentName, agent Agent) error {
-	// Check if model exists
-	// TODO:	If a copilot model is specified, but model is not found,
-	// 		 	it might be new model. The https://api.githubcopilot.com/models
-	// 		 	endpoint should be queried to validate if the model is supported.
-	model, modelExists := models.SupportedModels[agent.Model]
-	if !modelExists {
-		logging.Warn("unsupported model configured, reverting to default",
-			"agent", name,
-			"configured_model", agent.Model)
->>>>>>> f0571f5f
 
 	providerConfig, ok := cfg.Providers[model.Provider]
 	if !ok {
@@ -1109,7 +1033,6 @@
 	var errors ValidationErrors
 
 	// Validate providers
-<<<<<<< HEAD
 	c.validateProviders(&errors)
 
 	// Validate models
@@ -1123,16 +1046,6 @@
 
 	// Validate MCP configurations
 	c.validateMCPs(&errors)
-=======
-	for provider, providerCfg := range cfg.Providers {
-		if providerCfg.APIKey == "" && !providerCfg.Disabled {
-			fmt.Printf("provider has no API key, marking as disabled %s", provider)
-			logging.Warn("provider has no API key, marking as disabled", "provider", provider)
-			providerCfg.Disabled = true
-			cfg.Providers[provider] = providerCfg
-		}
-	}
->>>>>>> f0571f5f
 
 	// Validate LSP configurations
 	c.validateLSPs(&errors)
@@ -1150,65 +1063,10 @@
 	return nil
 }
 
-<<<<<<< HEAD
 // validateProviders validates all provider configurations
 func (c *Config) validateProviders(errors *ValidationErrors) {
 	if c.Providers == nil {
 		c.Providers = make(map[provider.InferenceProvider]ProviderConfig)
-=======
-// getProviderAPIKey gets the API key for a provider from environment variables
-func getProviderAPIKey(provider models.ModelProvider) string {
-	switch provider {
-	case models.ProviderAnthropic:
-		return os.Getenv("ANTHROPIC_API_KEY")
-	case models.ProviderOpenAI:
-		return os.Getenv("OPENAI_API_KEY")
-	case models.ProviderGemini:
-		return os.Getenv("GEMINI_API_KEY")
-	case models.ProviderGROQ:
-		return os.Getenv("GROQ_API_KEY")
-	case models.ProviderAzure:
-		return os.Getenv("AZURE_OPENAI_API_KEY")
-	case models.ProviderOpenRouter:
-		return os.Getenv("OPENROUTER_API_KEY")
-	case models.ProviderBedrock:
-		if hasAWSCredentials() {
-			return "aws-credentials-available"
-		}
-	case models.ProviderVertexAI:
-		if hasVertexAICredentials() {
-			return "vertex-ai-credentials-available"
-		}
-	}
-	return ""
-}
-
-// setDefaultModelForAgent sets a default model for an agent based on available providers
-func setDefaultModelForAgent(agent AgentName) bool {
-	if hasCopilotCredentials() {
-		maxTokens := int64(5000)
-		if agent == AgentTitle {
-			maxTokens = 80
-		}
-
-		cfg.Agents[agent] = Agent{
-			Model:     models.CopilotGPT4o,
-			MaxTokens: maxTokens,
-		}
-		return true
-	}
-	// Check providers in order of preference
-	if apiKey := os.Getenv("ANTHROPIC_API_KEY"); apiKey != "" {
-		maxTokens := int64(5000)
-		if agent == AgentTitle {
-			maxTokens = 80
-		}
-		cfg.Agents[agent] = Agent{
-			Model:     models.Claude37Sonnet,
-			MaxTokens: maxTokens,
-		}
-		return true
->>>>>>> f0571f5f
 	}
 
 	knownProviders := provider.KnownProviders()
@@ -1634,67 +1492,10 @@
 	}
 }
 
-<<<<<<< HEAD
 // JSONSchemaExtend adds custom schema properties for MCPType
 func (MCPType) JSONSchemaExtend(schema *jsonschema.Schema) {
 	schema.Enum = []any{
 		string(MCPStdio),
 		string(MCPSse),
 	}
-=======
-	// Update the file config
-	return updateCfgFile(func(config *Config) {
-		config.TUI.Theme = themeName
-	})
-}
-
-// Tries to load Github token from all possible locations
-func LoadGitHubToken() (string, error) {
-	// First check environment variable
-	if token := os.Getenv("GITHUB_TOKEN"); token != "" {
-		return token, nil
-	}
-
-	// Get config directory
-	var configDir string
-	if xdgConfig := os.Getenv("XDG_CONFIG_HOME"); xdgConfig != "" {
-		configDir = xdgConfig
-	} else if runtime.GOOS == "windows" {
-		if localAppData := os.Getenv("LOCALAPPDATA"); localAppData != "" {
-			configDir = localAppData
-		} else {
-			configDir = filepath.Join(os.Getenv("HOME"), "AppData", "Local")
-		}
-	} else {
-		configDir = filepath.Join(os.Getenv("HOME"), ".config")
-	}
-
-	// Try both hosts.json and apps.json files
-	filePaths := []string{
-		filepath.Join(configDir, "github-copilot", "hosts.json"),
-		filepath.Join(configDir, "github-copilot", "apps.json"),
-	}
-
-	for _, filePath := range filePaths {
-		data, err := os.ReadFile(filePath)
-		if err != nil {
-			continue
-		}
-
-		var config map[string]map[string]interface{}
-		if err := json.Unmarshal(data, &config); err != nil {
-			continue
-		}
-
-		for key, value := range config {
-			if strings.Contains(key, "github.com") {
-				if oauthToken, ok := value["oauth_token"].(string); ok {
-					return oauthToken, nil
-				}
-			}
-		}
-	}
-
-	return "", fmt.Errorf("GitHub token not found in standard locations")
->>>>>>> f0571f5f
 }