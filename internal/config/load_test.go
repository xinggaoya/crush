--- conflicted
+++ resolved
@@ -8,11 +8,8 @@
 	"strings"
 	"testing"
 
-<<<<<<< HEAD
+	"github.com/charmbracelet/catwalk/pkg/catwalk"
 	"github.com/charmbracelet/crush/internal/csync"
-=======
-	"github.com/charmbracelet/catwalk/pkg/catwalk"
->>>>>>> 6ffdc05b
 	"github.com/charmbracelet/crush/internal/env"
 	"github.com/stretchr/testify/assert"
 )
@@ -98,34 +95,18 @@
 	}
 
 	cfg := &Config{
-<<<<<<< HEAD
 		Providers: csync.NewMap[string, ProviderConfig](),
 	}
 	cfg.Providers.Set("openai", ProviderConfig{
 		APIKey:  "xyz",
 		BaseURL: "https://api.openai.com/v2",
-		Models: []provider.Model{
-			{
-				ID:    "test-model",
-				Model: "Updated",
+		Models: []catwalk.Model{
+			{
+				ID:   "test-model",
+				Name: "Updated",
 			},
 			{
 				ID: "another-model",
-=======
-		Providers: map[string]ProviderConfig{
-			"openai": {
-				APIKey:  "xyz",
-				BaseURL: "https://api.openai.com/v2",
-				Models: []catwalk.Model{
-					{
-						ID:   "test-model",
-						Name: "Updated",
-					},
-					{
-						ID: "another-model",
-					},
-				},
->>>>>>> 6ffdc05b
 			},
 		},
 	})
@@ -140,18 +121,11 @@
 	assert.Equal(t, 1, cfg.Providers.Len())
 
 	// We want to make sure that we keep the configured API key as a placeholder
-<<<<<<< HEAD
 	pc, _ := cfg.Providers.Get("openai")
 	assert.Equal(t, "xyz", pc.APIKey)
 	assert.Equal(t, "https://api.openai.com/v2", pc.BaseURL)
 	assert.Len(t, pc.Models, 2)
-	assert.Equal(t, "Updated", pc.Models[0].Model)
-=======
-	assert.Equal(t, "xyz", cfg.Providers["openai"].APIKey)
-	assert.Equal(t, "https://api.openai.com/v2", cfg.Providers["openai"].BaseURL)
-	assert.Len(t, cfg.Providers["openai"].Models, 2)
-	assert.Equal(t, "Updated", cfg.Providers["openai"].Models[0].Name)
->>>>>>> 6ffdc05b
+	assert.Equal(t, "Updated", pc.Models[0].Name)
 }
 
 func TestConfig_configureProvidersWithNewProvider(t *testing.T) {
